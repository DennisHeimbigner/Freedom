--- conflicted
+++ resolved
@@ -199,7 +199,6 @@
                     connection.getDataStream().getOutput().close();
                 }
                 else {
-<<<<<<< HEAD
                     /*
                      * The remote instance wants data. Start the tasks in a
                      * particular order.
@@ -207,15 +206,6 @@
                     completionService.submit(new PieceSender(connection));
                     completionService.submit(new RequestReceiver(connection));
                     completionService.submit(new NoticeSender(connection));
-=======
-                    // The remote instance wants data
-                    completionService.submit(new NoticeSender(connection
-                            .getNoticeStream()));
-                    completionService.submit(new RequestReceiver(connection
-                            .getRequestStream()));
-                    completionService.submit(new PieceSender(connection
-                            .getDataStream()));
->>>>>>> c30dcfed
                 }
 
                 if (localFilter.equals(Filter.NOTHING)) {
@@ -225,7 +215,6 @@
                     connection.getDataStream().getInput().close();
                 }
                 else {
-<<<<<<< HEAD
                     /*
                      * This instance wants data. Start the tasks in a particular
                      * order.
@@ -233,15 +222,6 @@
                     completionService.submit(new PieceReceiver(connection));
                     completionService.submit(new RequestSender(connection));
                     completionService.submit(new NoticeReceiver(connection));
-=======
-                    // This instance wants data
-                    completionService.submit(new NoticeReceiver(connection
-                            .getNoticeStream()));
-                    completionService.submit(new RequestSender(connection
-                            .getRequestStream()));
-                    completionService.submit(new PieceReceiver(connection
-                            .getDataStream()));
->>>>>>> c30dcfed
                 }
 
                 validPeer = clearingHouse.add(this);
@@ -971,14 +951,7 @@
          *            The specification of the data to be added.
          */
         synchronized void put(final FilePieceSpecSet spec) {
-<<<<<<< HEAD
             pieceSpecSet = pieceSpecSet.merge(spec);
-=======
-            logger.trace("New data: {}", spec);
-            pieceSpecSet = (null == pieceSpecSet)
-                    ? spec
-                    : pieceSpecSet.merge(spec);
->>>>>>> c30dcfed
             notify();
         }
     

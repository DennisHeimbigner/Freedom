/**
 * Copyright 2012 University Corporation for Atmospheric Research.  All rights
 * reserved.  See file LICENSE.txt in the top-level directory for licensing
 * information.
 */
package edu.ucar.unidata.sruth;

import java.io.EOFException;
import java.io.IOException;
import java.net.ConnectException;
import java.net.InetSocketAddress;
import java.net.SocketException;
import java.net.SocketTimeoutException;
import java.nio.file.NoSuchFileException;
import java.util.Collection;
import java.util.LinkedList;
import java.util.List;
import java.util.SortedSet;
import java.util.TreeSet;
import java.util.concurrent.Callable;
import java.util.concurrent.CompletionService;
import java.util.concurrent.CountDownLatch;
import java.util.concurrent.ExecutionException;
import java.util.concurrent.ExecutorCompletionService;
import java.util.concurrent.Future;
import java.util.concurrent.SynchronousQueue;
import java.util.concurrent.TimeUnit;
import java.util.prefs.Preferences;

import net.jcip.annotations.GuardedBy;
import net.jcip.annotations.Immutable;
import net.jcip.annotations.ThreadSafe;

import org.slf4j.Logger;

import edu.ucar.unidata.sruth.TrackerProxy.FilteredProxy;

/**
 * Manages a set of clients for a specific filter. Populates the set, removes
 * poor performing members, and adds new members as appropriate.
 * <p>
 * Instances are thread-safe.
 * 
 * @author Steven R. Emmerson
 */
@ThreadSafe
final class ClientManager implements Callable<Void> {
    /**
     * The client-creation task.
     * <p>
     * Instances are thread-safe.
     * 
     * @author Steven R. Emmerson
     */
    @ThreadSafe
    private final class ClientCreator extends UninterruptibleTask<Void> {
        /**
         * The filter-specific proxy for the tracker
         */
        private final FilteredProxy  filteredProxy;
        /**
         * The "isRunning" latch.
         */
        private final CountDownLatch isRunningLatch = new CountDownLatch(1);

        /**
         * Constructs from nothing.
         */
        ClientCreator() {
            filteredProxy = trackerProxy.getFilteredProxy(ClientManager.this);
        }

        /**
         * Manages clients. Populates the set of clients and replaces poorly
         * performing ones. Registers the client-manager with the
         * filter-specific tracker proxy.
         * <p>
         * This method is potentially slow and uninterruptible
         * 
         * @throws InterruptedException
         *             if the current thread is interrupted
         * @throws SocketException
         *             if {@link #stop()} is called by another thread
         * @throws IOException
         *             if an I/O error occurs
         */
        @Override
        public Void call() throws InterruptedException, IOException {
            int timeout = 0;
            for (boolean registered = false; !registered
                    && !Thread.currentThread().isInterrupted();) {
                try {
                    filteredProxy.register();
                    registered = true;
                }
<<<<<<< HEAD
                catch (final SocketTimeoutException e) {
                    logger.debug(
                            "Connection attempt to tracker timed-out: {}. Continuing...",
                            trackerProxy.getAddress(), e.toString());
                }
                catch (final ConnectException e) {
                    logger.debug(
                            "Couldn't connect to tracker: {}: {}. Continuing...",
=======
                catch (final ConnectException e) {
                    logger.debug(
                            "Couldn't connect to tracker {}: {}. Continuing...",
>>>>>>> c30dcfed
                            trackerProxy.getAddress(), e.toString());
                }
                catch (final InvalidMessageException e) {
                    logger.debug(
<<<<<<< HEAD
                            "Invalid communication with tracker: {}: {}. Continuing...",
=======
                            "Invalid communication with tracker {}: {}. Continuing...",
>>>>>>> c30dcfed
                            trackerProxy.getAddress(), e.toString());
                }
                timeout = waitUntilDoneOrTimeout(false, timeout);
            }
            try {
                isRunningLatch.countDown();
                while (!Thread.currentThread().isInterrupted()) {
                    if (enoughClients()) {
                        rankClients();
                        do {
                            removeWorstClient();
                        } while (!Thread.currentThread().isInterrupted()
                                && enoughClients());
                    }
                    while (!Thread.currentThread().isInterrupted()
                            && !enoughClients()) {
                        try {
                            if (!addClient()) {
                                timeout = waitUntilDoneOrTimeout(false, timeout);
                            }
                        }
                        catch (final NoSuchFileException e) {
                            timeout = waitUntilDoneOrTimeout(false, timeout);
                            logger.debug("Continuing...");
                        }
                        catch (final IOException e) {
                            logger.warn("Couldn't add new client: {}",
                                    e.toString());
                            timeout = waitUntilDoneOrTimeout(false, timeout);
                        }
                    }
                    if (!Thread.currentThread().isInterrupted()) {
                        restartClientCounters();
                        timeout = waitUntilDoneOrTimeout(true,
                                REPLACEMENT_PERIOD);
                    }
                }
            }
            finally {
                filteredProxy.deregister();
            }
            return null;
        }

        /**
         * Waits until this instance is running.
         * <p>
         * This method is potentially slow.
         * 
         * @throws InterruptedException
         *             if the current thread is interrupted
         */
        void waitUntilRunning() throws InterruptedException {
            isRunningLatch.await();
        }

        @Override
        protected void stop() {
            filteredProxy.deregister();
        }

        /**
         * Indicates if this instance has enough clients.
         * 
         * @return {@code true} if and only if this instance has enough clients.
         */
        private boolean enoughClients() {
            return getClientCount() >= MINIMUM_NUMBER_OF_CLIENTS_PER_FILTER;
        }

        /**
         * Ranks the clients from worst-performing to best-performing.
         */
        private synchronized void rankClients() {
            rankedClients.clear();
            for (final Client client : clients) {
                final RankedClient rankedClient = new RankedClient(client);
                rankedClients.add(rankedClient);
            }
        }

        /**
         * Removes the worst-performing client.
         */
        private synchronized void removeWorstClient() {
            if (!rankedClients.isEmpty()) {
                final RankedClient rankedClient = rankedClients.first();
                rankedClients.remove(rankedClient);
                final Client client = rankedClient.client;
                client.cancel();
                clients.remove(client);
            }
        }

        /**
         * Adds a new client.
         * <p>
         * This method is potentially uninterruptible and slow.
         * 
         * @return {@code true} if and only if a new client was successfully
         *         added.
         * @throws NoSuchFileException
         *             if the tracker was not helpful and no tracker-specific
         *             topology-file exists in the archive.
         * @throws SocketException
         *             if {@link #stop()} is called by another thread
         * @throws IOException
         *             if an I/O error occurs.
         */
        private boolean addClient() throws NoSuchFileException, IOException {
            boolean clientAdded = false;
            final Topology topology = filteredProxy.getTopology();
            final InetSocketAddress remoteServer = computeBestServer(topology);

            if (remoteServer != null) {
                final Client client = new Client(localServer, remoteServer,
                        filter, clearingHouse);
                synchronized (this) {
                    clients.add(client);
                }
                clientCompletionService.submit(new ClientWrapper(client));
                clientAdded = true;
            }
            return clientAdded;
        }

        /**
         * Returns information on the best server to connect to next.
         * 
         * @param topology
         *            The current state of the network. May be modified by this
         *            method.
         * @return Address of the next server to connect to or {@code null} if
         *         no such server exists.
         */
        private InetSocketAddress computeBestServer(final Topology topology) {
            /*
             * Remove servers from the network that should not be considered.
             */
            synchronized (this) {
                for (final Client client : clients) {
                    topology.remove(client.getServerAddress());
                }
                topology.remove(invalidServers);
                final Collection<Peer> extantPeers = clearingHouse
                        .getPeers(filter);
                for (final Peer peer : extantPeers) {
                    topology.remove(peer.getRemoteServerSocketAddress());
                }
            }
            topology.remove(localServer);
            final InetSocketAddress bestServer = topology.getBestServer(filter);
            logger.debug("Best server is {}", bestServer);
            return bestServer;
        }

        /**
         * Waits until done or a timeout occurs or (optionally) a new client is
         * needed.
         * <p>
         * This operation is potentially slow.
         * 
         * @param returnIfNeedClient
         *            Whether or not to return if {@link #enoughClients()} is
         *            false.
         * @param timeout
         *            Timeout in seconds
         * @return The timeout for the next time
         * @throws InterruptedException
         *             if the current thread is interrupted.
         */
        private synchronized int waitUntilDoneOrTimeout(
                final boolean returnIfNeedClient, final int timeout)
                throws InterruptedException {
            long delay = 1000 * timeout;
            while (!Thread.currentThread().isInterrupted()
                    && (!returnIfNeedClient || enoughClients()) && delay > 0) {
                final long start = System.currentTimeMillis();
                wait(delay); // notified by terminating client and stop()
                delay -= (System.currentTimeMillis() - start);
            }
            return (delay > 0)
                    ? 0
                    : Math.min(Math.max(2 * timeout, 1), REPLACEMENT_PERIOD);
        }

        /**
         * Restarts the client counters.
         */
        private synchronized void restartClientCounters() {
            for (final Client client : clients) {
                client.restartCounter();
            }
        }
    }

    /**
     * Reaps completed clients.
     * <p>
     * Instances are thread-safe.
     * 
     * @author Steven R. Emmerson
     */
    @ThreadSafe
    private final class ClientReaper implements Callable<Void> {
        /**
         * The "isRunning" latch.
         */
        private final CountDownLatch isRunningLatch = new CountDownLatch(1);

        /**
         * Reaps clients. Returns if and only if all desired data has been
         * received.
         * 
         * @throws InterruptedException
         *             if the current thread is interrupted
         * @throws IOException
         *             if a non-networking error occurs
         */
        @Override
        public Void call() throws IOException, InterruptedException {
            isRunningLatch.countDown();
            for (;;) {
                final Future<Boolean> clientFuture = clientCompletionService
                        .take();
                if (clientFuture.isCancelled()) {
                    throw new InterruptedException();
                }
                try {
                    if (clientFuture.get()) {
                        // All desired-data received
                        return null;
                    }
                }
                catch (final ExecutionException e) {
                    final Throwable cause = e.getCause();
                    if (cause instanceof IOException) {
                        throw (IOException) cause;
                    }
                    throw new RuntimeException("Unexpected error", cause);
                }
            }
        }

        /**
         * Waits until this instance is running.
         * <p>
         * This method is potentially slow.
         * 
         * @throws InterruptedException
         *             if the current thread is interrupted
         */
        void waitUntilRunning() throws InterruptedException {
            isRunningLatch.await();
        }
    }

    /**
     * A ranked client. The natural order of this class is from poorer
     * performing clients to higher performing ones.
     * <p>
     * Instances are Immutable.
     * 
     * @author Steven R. Emmerson
     */
    @Immutable
    private static final class RankedClient implements Comparable<RankedClient> {
        /**
         * The client in question.
         */
        private final Client client;
        /**
         * The ranking.
         */
        private final long   rank;

        /**
         * Constructs from a client.
         * 
         * @param client
         *            The client.
         */
        RankedClient(final Client client) {
            this.client = client;
            // TODO: implement and use Client.getRate();
            this.rank = client.getCounter();
        }

        @Override
        public int compareTo(final RankedClient that) {
            return rank < that.rank
                    ? -1
                    : rank == that.rank
                            ? 0
                            : 1;
        }
    }

    /**
     * Wraps a {@link Client} in order to perform client-dependent actions when
     * the client completes.
     * <p>
     * Instances are thread-safe.
     * 
     * @author Steven R. Emmerson
     */
    @ThreadSafe
    private final class ClientWrapper extends UninterruptibleTask<Boolean> {
        /**
         * The client.
         */
        private final Client client;

        /**
         * Constructs from the {@link Client} to be executed.
         * 
         * @param client
         *            the {@link Client} to be executed.
         */
        ClientWrapper(final Client client) {
            this.client = client;
        }

        /**
         * @return {@code true} if and only if all desired-data has been
         *         received.
         * @throws IOException
         *             if an I/O error occurred that is unrelated to networking
         */
        @Override
        public Boolean call() throws IOException {
            boolean allDataReceived = false;
            boolean reportOffline = true;
            try {
                final boolean validServer = client.call();
                reportOffline = false;
                if (validServer) {
                    logger.debug("All desired-data received");
                    allDataReceived = true;
                }
                else {
                    synchronized (ClientManager.this) {
                        // TODO: slowly remove "invalidServers" entries
                        invalidServers.add(client.getServerAddress());
                    }
                }
            }
            catch (final InterruptedException e) {
                logger.trace("Interrupted: {}", client);
            }
            catch (final EOFException e) {
                logger.info("Connection closed by remote server: {}: {}",
                        client.getServerAddress(), e.toString());
            }
            catch (final ConnectException e) {
                logger.info("Couldn't connect to remote server: {}: {}",
                        client.getServerAddress(), e.toString());
            }
            catch (final SocketException e) {
                logger.info("Remote server is inaccessible: {}: {}",
                        client.getServerAddress(), e.toString());
            }
            catch (final IOException e) {
                reportOffline = false;
                throw new IOException("Client I/O failure: " + client, e);
            }
            catch (final Throwable t) {
                reportOffline = false;
                throw new RuntimeException("Unexpected error: " + client, t);
            }
            finally {
                if (reportOffline) {
                    final InetSocketAddress remoteServerAddress = client
                            .getServerAddress();
                    try {
                        trackerProxy.reportOffline(remoteServerAddress);
                    }
                    catch (final IOException e) {
                        logger.warn("Couldn't report {} as being offline: {}",
                                remoteServerAddress, e.toString());
                    }
                }
                synchronized (ClientManager.this) {
<<<<<<< HEAD
                    final SpecSet specs = client.getPendingRequests();
                    clients.remove(client);
                    redistributeRequests(specs);
=======
                    clients.remove(client);
>>>>>>> c30dcfed
                    ClientManager.this.notifyAll();
                }
            }
            return allDataReceived;
        }

        @Override
        protected void stop() {
            logger.trace("Stop: {}", client);
            client.cancel();
        }

        @Override
        public String toString() {
            return getClass().getSimpleName() + " [client=" + client + "]";
        }
    }

    /**
     * The logger for this class.
     */
    private static Logger                      logger                                       = Util.getLogger();
    /**
     * The minimum number of servers per filter.
     */
    private static final int                   MINIMUM_NUMBER_OF_CLIENTS_PER_FILTER;
    private static final String                MINIMUM_NUMBER_OF_CLIENTS_PER_FILTER_KEY     = "minimum number of clients per filter";
    private static final int                   MINIMUM_NUMBER_OF_CLIENTS_PER_FILTER_DEFAULT = 8;
    /**
     * The monitoring interval, in seconds, between client replacements.
     */
    private static final int                   REPLACEMENT_PERIOD;
    private static final String                REPLACEMENT_PERIOD_KEY                       = "client replacement period in seconds";
    private static final int                   REPLACEMENT_PERIOD_DEFAULT                   = 60;
    /**
     * The keep-alive time, in seconds, for client threads.
     */
    private static final int                   CLIENT_THREAD_KEEP_ALIVE_TIME;
    private static final String                CLIENT_THREAD_KEEP_ALIVE_TIME_KEY            = "client thread keep-alive time in seconds";
    private static final int                   CLIENT_THREAD_KEEP_ALIVE_TIME_DEFAULT        = 60;

    static {
        final Preferences prefs = Preferences
                .userNodeForPackage(SinkNode.class);
        MINIMUM_NUMBER_OF_CLIENTS_PER_FILTER = prefs.getInt(
                MINIMUM_NUMBER_OF_CLIENTS_PER_FILTER_KEY,
                MINIMUM_NUMBER_OF_CLIENTS_PER_FILTER_DEFAULT);
        if (MINIMUM_NUMBER_OF_CLIENTS_PER_FILTER <= 0) {
            throw new IllegalArgumentException("Invalid preference: \""
                    + MINIMUM_NUMBER_OF_CLIENTS_PER_FILTER_KEY + "\"="
                    + MINIMUM_NUMBER_OF_CLIENTS_PER_FILTER);
        }
        REPLACEMENT_PERIOD = prefs.getInt(REPLACEMENT_PERIOD_KEY,
                REPLACEMENT_PERIOD_DEFAULT);
        if (REPLACEMENT_PERIOD <= 0) {
            throw new IllegalArgumentException("Invalid preference: \""
                    + REPLACEMENT_PERIOD_KEY + "\"=" + REPLACEMENT_PERIOD);
        }
        CLIENT_THREAD_KEEP_ALIVE_TIME = prefs.getInt(
                CLIENT_THREAD_KEEP_ALIVE_TIME_KEY,
                CLIENT_THREAD_KEEP_ALIVE_TIME_DEFAULT);
        if (CLIENT_THREAD_KEEP_ALIVE_TIME < 0) {
            throw new IllegalArgumentException("Invalid preference: \""
                    + CLIENT_THREAD_KEEP_ALIVE_TIME_KEY + "\"="
                    + CLIENT_THREAD_KEEP_ALIVE_TIME);
        }
    }

    /**
     * The proxy for the tracker.
     */
    private final TrackerProxy                 trackerProxy;
    /**
     * The task-execution service.
     */
    private final CancellingExecutor           executor                                     = new CancellingExecutor(
                                                                                                    0,
                                                                                                    Integer.MAX_VALUE,
                                                                                                    CLIENT_THREAD_KEEP_ALIVE_TIME,
                                                                                                    TimeUnit.SECONDS,
                                                                                                    new SynchronousQueue<Runnable>());
    /**
     * The task-completion service
     */
    private final CompletionService<Void>      completionService                            = new ExecutorCompletionService<Void>(
                                                                                                    executor);
    /**
     * The client-completion service
     */
    private final CompletionService<Boolean>   clientCompletionService                      = new ExecutorCompletionService<Boolean>(
                                                                                                    executor);
    /**
     * The clients being managed by this instance.
     */
    @GuardedBy("this")
    private final List<Client>                 clients                                      = new LinkedList<Client>();
    /**
     * The set of offline servers.
     */
    @GuardedBy("this")
    private final SortedSet<InetSocketAddress> invalidServers                               = new TreeSet<InetSocketAddress>(
                                                                                                    AddressComparator.INSTANCE);
    /**
     * The set of ranked clients.
     */
    @GuardedBy("this")
    private final SortedSet<RankedClient>      rankedClients                                = new TreeSet<RankedClient>();
    /**
     * The data clearing-house.
     */
    private final ClearingHouse                clearingHouse;
    /**
     * The specification of locally-desired data.
     */
    private final Filter                       filter;
    /**
     * Address of the local server.
     */
    private final InetSocketAddress            localServer;
    /**
     * The creator of new clients
     */
    private final ClientCreator                clientCreator;
    /**
     * The reaper of completed clients
     */
    private final ClientReaper                 clientReaper;

    /**
     * Constructs from the data clearing house, the address of the local server,
     * the filter to use, and the address of the tracker.
     * 
     * @param localServer
     *            The node identifier.
     * @param clearingHouse
     *            The data clearing house.
     * @param comparableInetSocketAddress
     *            The address of the local server.
     * @param filter
     *            The data filter to use.
     * @param trackerProxy
     *            The proxy for the tracker.
     * @throws IOException
     *             if an I/O error occurs.
     * @throws NullPointerException
     *             if {@code localServer == null}.
     * @throws NullPointerException
     *             if {@code clearingHouse == null}.
     * @throws NullPointerException
     *             if {@code serverSocketAddress == null}.
     * @throws NullPointerException
     *             if {@code trackerProxy == null}.
     */
    ClientManager(final InetSocketAddress localServer,
            final ClearingHouse clearingHouse, final Filter filter,
            final TrackerProxy trackerProxy) throws IOException {
        if (localServer == null) {
            throw new NullPointerException();
        }
        if (clearingHouse == null) {
            throw new NullPointerException();
        }
        if (trackerProxy == null) {
            throw new NullPointerException();
        }
        this.trackerProxy = trackerProxy;
        this.localServer = localServer;
        this.filter = filter;
        this.clearingHouse = clearingHouse;
        this.clientCreator = new ClientCreator();
        this.clientReaper = new ClientReaper();
<<<<<<< HEAD
    }

    /**
     * Returns this instance's {@link Filter}.
     * 
     * @return this instance's {@link Filter}.
     */
    public Filter getFilter() {
        return filter;
    }

    /**
=======
    }

    /**
     * Returns this instance's {@link Filter}.
     * 
     * @return this instance's {@link Filter}.
     */
    public Filter getFilter() {
        return filter;
    }

    /**
>>>>>>> c30dcfed
     * Returns the Internet socket address of the local server.
     * 
     * @return the Internet socket address of the local server
     */
    InetSocketAddress getLocalServerAddress() {
        return localServer;
    }

    /**
     * Runs this instance. Returns if and only if all desired-data was received.
     * 
     * @throws InterruptedException
     *             if the current thread is interrupted
     * @throws IOException
     *             if an I/O error that is not related to networking occurs
     */
    public Void call() throws InterruptedException, IOException {
        logger.trace("Starting up: {}", this);
        final String prevName = Thread.currentThread().getName();
        Thread.currentThread().setName(toString());
        try {
            final Future<Void> clientCreatorFuture = completionService
                    .submit(clientCreator);
            final Future<Void> clientReaperFuture = completionService
                    .submit(clientReaper);
            final Future<Void> future = completionService.take();
            if (future == clientCreatorFuture) {
                /*
                 * The client-creation task completed. Ideally because the
                 * thread on which it was executing was interrupted.
                 */
                if (clientCreatorFuture.isCancelled()) {
                    throw new InterruptedException();
                }
                try {
                    clientCreatorFuture.get();
                    throw new AssertionError();
                }
                catch (final ExecutionException e) {
                    final Throwable cause = e.getCause();
                    if (cause instanceof InterruptedException) {
                        throw (InterruptedException) cause;
                    }
                    throw new RuntimeException("Client creator crashed: "
                            + this, cause);
                }
            }
            else {
                /*
                 * The client-reaping task completed. Ideally because all
                 * desired-data was received.
                 */
                if (clientReaperFuture.isCancelled()) {
                    throw new InterruptedException();
                }
                try {
                    clientReaperFuture.get();
                }
                catch (final ExecutionException e) {
                    final Throwable cause = e.getCause();
                    if (cause instanceof IOException) {
                        throw (IOException) cause;
                    }
                    throw new RuntimeException("Client crashed", cause);
                }
            }
        }
        finally {
            executor.shutdownNow();
            awaitCompletion();
            Thread.currentThread().setName(prevName);
            logger.trace("Done: {}", this);
        }
        return null;
    }

    /**
     * Waits until this instance is running.
     * <p>
     * This method is potentially slow.
     * 
     * @throws InterruptedException
     *             if the current thread is interrupted
     */
    void waitUntilRunning() throws InterruptedException {
        clientCreator.waitUntilRunning();
        clientReaper.waitUntilRunning();
    }

    /**
     * Waits until this instance has completed.
     * 
     * @throws InterruptedException
     *             if the current thread is interrupted while waiting
     */
    void awaitCompletion() throws InterruptedException {
        Thread.interrupted();
        executor.awaitTermination(Long.MAX_VALUE, TimeUnit.DAYS);
    }

    /**
     * Returns the number of active clients.
     * 
     * @return the number of active clients.
     */
    synchronized int getClientCount() {
        return clients.size();
    }

<<<<<<< HEAD
    /**
     * Redistributes a set of data requests to the set of extant clients.
     * 
     * @param specs
     *            The set of data requests to be redistributed.
     */
    synchronized void redistributeRequests(final SpecSet specs) {
        for (final Client client : clients) {
            client.getIfAppropriate(specs);
        }
    }

=======
>>>>>>> c30dcfed
    /*
     * (non-Javadoc)
     * 
     * @see java.lang.Object#toString()
     */
    @Override
    public String toString() {
        return "ClientManager [trackerProxy=" + trackerProxy + ", clients=("
                + getClientCount() + ")]";
    }
}<|MERGE_RESOLUTION|>--- conflicted
+++ resolved
@@ -93,7 +93,6 @@
                     filteredProxy.register();
                     registered = true;
                 }
-<<<<<<< HEAD
                 catch (final SocketTimeoutException e) {
                     logger.debug(
                             "Connection attempt to tracker timed-out: {}. Continuing...",
@@ -102,20 +101,11 @@
                 catch (final ConnectException e) {
                     logger.debug(
                             "Couldn't connect to tracker: {}: {}. Continuing...",
-=======
-                catch (final ConnectException e) {
-                    logger.debug(
-                            "Couldn't connect to tracker {}: {}. Continuing...",
->>>>>>> c30dcfed
                             trackerProxy.getAddress(), e.toString());
                 }
                 catch (final InvalidMessageException e) {
                     logger.debug(
-<<<<<<< HEAD
-                            "Invalid communication with tracker: {}: {}. Continuing...",
-=======
                             "Invalid communication with tracker {}: {}. Continuing...",
->>>>>>> c30dcfed
                             trackerProxy.getAddress(), e.toString());
                 }
                 timeout = waitUntilDoneOrTimeout(false, timeout);
@@ -499,13 +489,9 @@
                     }
                 }
                 synchronized (ClientManager.this) {
-<<<<<<< HEAD
                     final SpecSet specs = client.getPendingRequests();
                     clients.remove(client);
                     redistributeRequests(specs);
-=======
-                    clients.remove(client);
->>>>>>> c30dcfed
                     ClientManager.this.notifyAll();
                 }
             }
@@ -677,7 +663,6 @@
         this.clearingHouse = clearingHouse;
         this.clientCreator = new ClientCreator();
         this.clientReaper = new ClientReaper();
-<<<<<<< HEAD
     }
 
     /**
@@ -690,20 +675,6 @@
     }
 
     /**
-=======
-    }
-
-    /**
-     * Returns this instance's {@link Filter}.
-     * 
-     * @return this instance's {@link Filter}.
-     */
-    public Filter getFilter() {
-        return filter;
-    }
-
-    /**
->>>>>>> c30dcfed
      * Returns the Internet socket address of the local server.
      * 
      * @return the Internet socket address of the local server
@@ -813,7 +784,6 @@
         return clients.size();
     }
 
-<<<<<<< HEAD
     /**
      * Redistributes a set of data requests to the set of extant clients.
      * 
@@ -826,8 +796,6 @@
         }
     }
 
-=======
->>>>>>> c30dcfed
     /*
      * (non-Javadoc)
      * 

/**
 * Copyright 2010 University Corporation for Atmospheric Research.  All rights
 * reserved.  See file LICENSE.txt in the top-level directory for licensing
 * information.
 */
package edu.ucar.unidata.sruth;

import java.io.BufferedReader;
import java.io.IOException;
<<<<<<< HEAD
import java.io.InputStreamReader;
import java.lang.ProcessBuilder.Redirect;
=======
import java.util.List;
>>>>>>> c30dcfed
import java.util.concurrent.Callable;
import java.util.concurrent.CompletionService;
import java.util.concurrent.ExecutionException;
import java.util.concurrent.Future;

import org.junit.Assert;
import org.slf4j.Logger;

/**
 * Miscellaneous utility functions.
 * 
 * @author Steven R. Emmerson
 */
public final class Misc {
    private static final Logger logger = Util.getLogger();

    /**
     * Executes a system command.
     * 
     * @param args
     *            The arguments of the command to execute
     * @return The status of the executed command. 0 means success.
     * @throws IOException
     * @throws InterruptedException
     */
    public static int system(final String... args) throws IOException,
            InterruptedException {
<<<<<<< HEAD
        return system(false, args);
    }

    /**
     * Executes a system command.
     * 
     * @param mergeOutput
     *            Whether or not to merge the output stream and the error stream
     *            of the child process. Useful for utilities like diff(1), which
     *            print "Only in ..." messages to the output stream.
     * @param args
     *            The arguments of the command to execute
     * @return The status of the executed command. 0 means success.
     * @throws IOException
     * @throws InterruptedException
     */
    public static int system(final boolean mergeOutput, final String... args)
            throws IOException, InterruptedException {
        final StringBuilder msg = new StringBuilder();
        for (final String arg : args) {
            msg.append(arg);
            msg.append(' ');
        }
        logger.info("Executing: {}", msg.toString());
        final ProcessBuilder builder = new ProcessBuilder(args);
        builder.redirectInput(Redirect.INHERIT);
        if (mergeOutput) {
            builder.redirectErrorStream(true);
        }
        else {
            builder.redirectOutput(Redirect.INHERIT);
        }
=======
        final ProcessBuilder builder = new ProcessBuilder(cmd);
        builder.inheritIO();
        final StringBuilder msg = new StringBuilder("Executing: ");
        final List<String> args = builder.command();
        for (final String arg : args) {
            msg.append(arg);
            msg.append(' ');
        }
        logger.info(msg.toString());
>>>>>>> c30dcfed
        final Process process = builder.start();
        Assert.assertNotNull(process);
        try {
            /*
             * Log the child process' error stream.
             */
            final BufferedReader errorStream = new BufferedReader(
                    new InputStreamReader(mergeOutput
                            ? process.getInputStream()
                            : process.getErrorStream()));
            try {
                for (String line = errorStream.readLine(); line != null; line = errorStream
                        .readLine()) {
                    logger.error(line);
                }

                // The process should have terminated
                return process.waitFor();
            }
            finally {
                try {
                    errorStream.close();
                }
                catch (final IOException ignored) {
                }
            }
        }
        finally {
            process.destroy();
        }
    }

    /**
     * Returns a reporting task.
     * 
     * @param completionService
     *            The {@link CompletionService} on whose tasks to report
     * @return a reporting task
     */
    public static <T> Callable<T> newReportingTask(
            final CompletionService<T> completionService) {
        return new Callable<T>() {
            @Override
            public T call() throws InterruptedException {
                for (;;) {
                    final Future<T> future = completionService.take();
                    if (!future.isCancelled()) {
                        try {
                            future.get();
                        }
                        catch (final ExecutionException e) {
                            final Throwable cause = e.getCause();
                            if (!(cause instanceof InterruptedException)) {
                                logger.error("Unexpected error", cause);
                            }
                        }
                    }
                }
            }
        };
    }

    /**
     * Returns a reporting task.
     * 
     * @param completionService
     *            The {@link CompletionService} on whose tasks to report
     * @return a reporting task
     */
    public static <T> Callable<T> newReportingTask(
            final CompletionService<T> completionService) {
        return new Callable<T>() {
            @Override
            public T call() throws InterruptedException {
                for (;;) {
                    final Future<T> future = completionService.take();
                    if (!future.isCancelled()) {
                        try {
                            future.get();
                        }
                        catch (final ExecutionException e) {
                            final Throwable cause = e.getCause();
                            if (!(cause instanceof InterruptedException)) {
                                logger.error("Unexpected error", cause);
                            }
                        }
                    }
                }
            }
        };
    }
}<|MERGE_RESOLUTION|>--- conflicted
+++ resolved
@@ -7,12 +7,8 @@
 
 import java.io.BufferedReader;
 import java.io.IOException;
-<<<<<<< HEAD
 import java.io.InputStreamReader;
 import java.lang.ProcessBuilder.Redirect;
-=======
-import java.util.List;
->>>>>>> c30dcfed
 import java.util.concurrent.Callable;
 import java.util.concurrent.CompletionService;
 import java.util.concurrent.ExecutionException;
@@ -40,7 +36,6 @@
      */
     public static int system(final String... args) throws IOException,
             InterruptedException {
-<<<<<<< HEAD
         return system(false, args);
     }
 
@@ -73,17 +68,6 @@
         else {
             builder.redirectOutput(Redirect.INHERIT);
         }
-=======
-        final ProcessBuilder builder = new ProcessBuilder(cmd);
-        builder.inheritIO();
-        final StringBuilder msg = new StringBuilder("Executing: ");
-        final List<String> args = builder.command();
-        for (final String arg : args) {
-            msg.append(arg);
-            msg.append(' ');
-        }
-        logger.info(msg.toString());
->>>>>>> c30dcfed
         final Process process = builder.start();
         Assert.assertNotNull(process);
         try {
